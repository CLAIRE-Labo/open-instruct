--- conflicted
+++ resolved
@@ -602,7 +602,6 @@
     # in the environment
     accelerator_log_kwargs = {}
 
-<<<<<<< HEAD
     uses_wandb = args.with_tracking and ("wandb" in args.report_to.split(",") or args.report_to == "all")
     if uses_wandb:
         wandb_api_key = os.getenv('WANDB_API_KEY')
@@ -615,19 +614,6 @@
         # Configure wandb logging within Accelerator
         accelerator_log_kwargs["log_with"] = args.report_to
         accelerator_log_kwargs["project_dir"] = args.output_dir
-=======
-    if args.with_tracking:
-        if "wandb" in args.report_to.split(",") or args.report_to == "all":
-            wandb_api_key = os.getenv('WANDB_API_KEY')
-            wandb.login(key=wandb_api_key)
-
-            # Initialize wandb
-            wandb.init(project="alignment_translation", entity="claire-labo")
-
-            # Configure wandb logging within Accelerator
-            accelerator_log_kwargs["log_with"] = args.report_to
-            accelerator_log_kwargs["project_dir"] = args.output_dir
->>>>>>> 07bfa7a8
 
     # if you get timeouts (e.g. due to long tokenization) increase this.
     timeout_kwargs = InitProcessGroupKwargs(timeout=timedelta(seconds=args.timeout))
@@ -993,7 +979,7 @@
         model.print_trainable_parameters()
 
         """
-        There is a problem in the use of this loaded optimizer state. For now, it is commented out."""
+        There is a problem in the use of this loaded optimizer state. For now, it is commented out.
         optimizer_state_file = os.path.join(checkpoint_path, 'optimizer_state.pt')
 
         # Check if the optimizer state file exists before loading
@@ -1003,6 +989,7 @@
             print("Optimizer state loaded successfully.")
         else:
             print("Optimizer state file does not exist.")
+        """
 
         # Path to the scheduler state file
         #scheduler_state_file = 'scheduler_state.pt'
